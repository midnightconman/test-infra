--- conflicted
+++ resolved
@@ -137,11 +137,7 @@
 }
 
 func TestNewClient(t *testing.T) {
-<<<<<<< HEAD
-	gitURL := "https://github.mycorp.com"
-=======
 	gitURL, _ := url.Parse("https://github.mycorp.com")
->>>>>>> 17caa971
 	t.Logf("Verifying client is created with correct base endpoint.")
 	a, err := git.NewClient(gitURL)
 	if err != nil {
@@ -155,11 +151,7 @@
 func TestRemote(t *testing.T) {
 	tests := []struct {
 		name      string
-<<<<<<< HEAD
-		base      string
-=======
 		base      *url.URL
->>>>>>> 17caa971
 		user      string
 		pass      string
 		pathItems string
@@ -168,11 +160,7 @@
 	}{
 		{
 			name:      "A valid remote url, with user, and password, no path",
-<<<<<<< HEAD
-			base:      "https://github.com",
-=======
 			base:      &url.URL{Scheme: "https", Host: "github.com"},
->>>>>>> 17caa971
 			user:      "user",
 			pass:      "pass",
 			pathItems: "",
@@ -180,11 +168,7 @@
 		},
 		{
 			name:      "A valid remote url, with user, password, organization, and repository",
-<<<<<<< HEAD
-			base:      "https://github.com",
-=======
 			base:      &url.URL{Scheme: "https", Host: "github.com"},
->>>>>>> 17caa971
 			user:      "user",
 			pass:      "pass",
 			pathItems: "user/repo",
@@ -198,11 +182,7 @@
 			t.Fatalf("Error creating git remote: %+v", err)
 		}
 		if test.expected != testURL.String() {
-<<<<<<< HEAD
-			t.Errorf("git remote did not match expected remote: %v", err)
-=======
 			t.Errorf(`git remote did not match expected remote: expected: "%v" actual: "%v"`, test.expected, testURL)
->>>>>>> 17caa971
 		}
 	}
 }