--- conflicted
+++ resolved
@@ -68,11 +68,7 @@
 
 // NewClient returns a client that talks to GitHub. It will fail if git is not
 // in the PATH.
-<<<<<<< HEAD
-func NewClient(base string) (*Client, error) {
-=======
 func NewClient(base *url.URL) (*Client, error) {
->>>>>>> 17caa971
 	g, err := exec.LookPath("git")
 	if err != nil {
 		return nil, err
@@ -112,13 +108,8 @@
 	return c.user, string(c.tokenGenerator())
 }
 
-<<<<<<< HEAD
-// GetBase returns Client.base as a string
-func (c *Client) GetBase() string {
-=======
 // GetBase returns Client.base as a *url.URL
 func (c *Client) GetBase() *url.URL {
->>>>>>> 17caa971
 	return c.base
 }
 
@@ -155,11 +146,7 @@
 		if err != nil {
 			return nil, err
 		}
-<<<<<<< HEAD
-		base = gitURL.String()
-=======
 		base = gitURL
->>>>>>> 17caa971
 	}
 	cache := filepath.Join(c.dir, repo) + ".git"
 	if _, err := os.Stat(cache); os.IsNotExist(err) {
@@ -315,14 +302,6 @@
 		return fmt.Errorf("Remote error: %v", err)
 	}
 
-<<<<<<< HEAD
-	// We can't push without user and repo in remote path
-	if !strings.Contains(remote.String(), strings.Join([]string{r.user, repo}, "/")) {
-		return errors.New("git remote must contain :user and :repo to push")
-	}
-
-=======
->>>>>>> 17caa971
 	co := r.gitCommand("push", remote.String(), branch)
 	_, err = co.CombinedOutput()
 	return err
@@ -351,21 +330,10 @@
 }
 
 // Remote builds a remote url from user, pasword, and a slice of path items
-<<<<<<< HEAD
-func Remote(base string, user string, pass string, pathItems ...string) (*url.URL, error) {
-	newURL, err := url.Parse(base)
-	if err != nil {
-		return nil, fmt.Errorf("Error while parsing base: %v", err)
-	}
-	newURL.User = url.UserPassword(user, pass)
-	newURL.Path = strings.Join(pathItems, "/")
-	return newURL, nil
-=======
 func Remote(base *url.URL, user string, pass string, pathItems ...string) (*url.URL, error) {
 	base.User = url.UserPassword(user, pass)
 	base.Path = strings.Join(pathItems, "/")
 	return base, nil
->>>>>>> 17caa971
 }
 
 // retryCmd will retry the command a few times with backoff. Use this for any
