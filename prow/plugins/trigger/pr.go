--- conflicted
+++ resolved
@@ -100,17 +100,12 @@
 		return buildAllIfTrusted(c, trigger, pr)
 	case github.PullRequestActionLabeled:
 		// When a PR is LGTMd, if it is untrusted then build it once.
-<<<<<<< HEAD
 		if pr.Label.Name == labels.LGTM {
-			trusted, err := trustedPullRequest(c.GitHubClient, trigger, author, org, repo, comments)
-=======
-		if pr.Label.Name == lgtmLabel {
-			labels, err := c.GitHubClient.GetIssueLabels(org, repo, num)
+			issueLabels, err := c.GitHubClient.GetIssueLabels(org, repo, num)
 			if err != nil {
 				return err
 			}
-			trusted, err := trustedPullRequest(c.GitHubClient, trigger, author, org, repo, num, labels)
->>>>>>> 761277f5
+			trusted, err := trustedPullRequest(c.GitHubClient, trigger, author, org, repo, num, issueLabels)
 			if err != nil {
 				return fmt.Errorf("could not validate PR: %s", err)
 			} else if !trusted {
